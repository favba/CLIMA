using MPI, Test
include("../testhelpers.jl")

@testset "DGmethods" begin
<<<<<<< HEAD
  tests = [
    (1,"integral_test.jl")
    (1,"integral_test_sphere.jl")
=======
  tests = [(1, "compressible_Navier_Stokes/rising_bubble-model.jl")
           (1, "compressible_Navier_Stokes/density_current-model.jl")
>>>>>>> 343ab5f9
          ]

  runmpi(tests, @__FILE__)
end<|MERGE_RESOLUTION|>--- conflicted
+++ resolved
@@ -2,14 +2,8 @@
 include("../testhelpers.jl")
 
 @testset "DGmethods" begin
-<<<<<<< HEAD
-  tests = [
-    (1,"integral_test.jl")
-    (1,"integral_test_sphere.jl")
-=======
   tests = [(1, "compressible_Navier_Stokes/rising_bubble-model.jl")
            (1, "compressible_Navier_Stokes/density_current-model.jl")
->>>>>>> 343ab5f9
           ]
 
   runmpi(tests, @__FILE__)
