--- conflicted
+++ resolved
@@ -56,16 +56,6 @@
   MPI.Allreduce(A, MPI.MAX, mpicomm)[1]
 end
 
-function extract_aux(dg, auxstate, ijk, e)
-    bl = dg.balancelaw
-    FT = eltype(auxstate)
-    nauxstate = num_aux(bl, FT)
-    l_aux = MArray{Tuple{nauxstate},FT}(undef)
-    for s in 1:nauxstate
-        l_aux[s] = auxstate[ijk,s,e]
-    end
-    return Vars{vars_aux(bl, FT)}(l_aux)
-end
 
 function extract_state(dg, localQ, ijk, e)
     bl = dg.balancelaw
@@ -289,23 +279,6 @@
         #
         # COURANT
         #
-<<<<<<< HEAD
-        maxρu = global_max(Q/ρ, 2)
-        maxρv = global_max(Q/ρ, 3)
-        maxρw = global_max(Q/ρ, 4)
-        
-#=        sound_speed = dg.auxstate.moisture.soundspeed_air
-         # get the state, auxiliary and geo variables onto the host if needed
-        if Array ∈ typeof(Q).parameters
-            localaux  = dg.auxstate.realdata
-        else
-            localaux  = Array(dg.auxstate.realdata)
-        end=#      
-#        maxsound = global_max_scalar(sound_speed, mpicomm)
-
-        
-        @info @sprintf(""" max(ρ) = %.16e""", maxsound)
-=======
         maxρu = global_max(Q, 2)
         maxρv = global_max(Q, 3)
         maxρw = global_max(Q, 4)
@@ -313,7 +286,6 @@
         #sound_speed = dg.auxstate.moisture.soundspeed_air
         #maxsound = global_max_scalar(sound_speed, mpicomm)
         #@info @sprintf(""" max(ρ) = %.16e""", maxsound)
->>>>>>> 169d3f2a
         # 
         # End courant 
         #
