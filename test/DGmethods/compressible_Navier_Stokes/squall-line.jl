--- conflicted
+++ resolved
@@ -545,7 +545,6 @@
         q_eq = PhasePartition_equil(T, ρ, q_tot)
 
         # tendency from cloud water condensation/evaporation
-<<<<<<< HEAD
         src_q_liq = conv_q_vap_to_q_liq(q_eq, q)# TODO - temporary handling ice
 
         # tendencies from rain
@@ -560,35 +559,6 @@
         S[_ρq_rai] += ρ * src_q_rai_tot
         S[_ρq_tot] -= ρ * src_q_rai_tot
         S[_ρe_tot] -= ρ * src_q_rai_tot * DF(cv_l) * (T - DF(T_0))
-=======
-        # TODO - temporary handling ice as cloud water
-        src_q_liq = conv_q_vap_to_q_liq(q_eq, q)
-        src_q_ice = DF(0)
-
-        # tendencies from rain
-        if (q_tot >= DF(0) && q_liq >= DF(0) && q_rai >= DF(0))
-
-          src_q_rai_evap = conv_q_rai_to_q_vap(q_rai, q, T , p, ρ)
-
-          src_q_rai_acnv_liq = conv_q_liq_to_q_rai_acnv(q.liq)
-          src_q_rai_accr_liq = conv_q_liq_to_q_rai_accr(q.liq, q_rai, ρ)
-
-          src_q_rai_tot = src_q_rai_acnv_liq + src_q_rai_accr_liq + src_q_rai_evap
-
-          S[_ρq_liq] += ρ * (src_q_liq - src_q_rai_acnv_liq + src_q_rai_accr_liq)
-          S[_ρq_rai] += ρ * src_q_rai_tot
-          S[_ρq_tot] -= ρ * src_q_rai_tot
-
-          #S[_ρe_tot] += ρ * (src_q_liq     * ((DF(cv_l) - DF(cv_v)) * (T - DF(T_0)) - DF(e_int_v0)) +
-          #                   src_q_ice     * ((DF(cv_i) - DF(cv_v)) * (T - DF(T_0)) - DF(e_int_v0) - DF(e_int_i0)) -
-          #                   src_q_rai_tot * ((DF(cv_v) - DF(cv_d)) * (T - DF(T_0)) + DF(e_int_v0)))
-
-          S[_ρe_tot] -= (
-              src_q_rai_evap * (DF(cv_v) * (T - DF(T_0)) + e_int_v0) -
-              (src_q_rai_acnv_liq + src_q_rai_accr_liq) * DF(cv_l) * (T - DF(T_0))
-          ) * ρ
-        end
->>>>>>> 180d006a
     end
 end
 """
