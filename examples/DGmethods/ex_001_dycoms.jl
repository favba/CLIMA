using MPI
using CLIMA
using CLIMA.Mesh.Topologies
using CLIMA.Mesh.Grids
using CLIMA.DGmethods
using CLIMA.DGmethods.NumericalFluxes
using CLIMA.MPIStateArrays
using CLIMA.LowStorageRungeKuttaMethod
using CLIMA.ODESolvers
using CLIMA.GenericCallbacks
using CLIMA.Atmos
using CLIMA.VariableTemplates
using CLIMA.MoistThermodynamics
using CLIMA.PlanetParameters
using LinearAlgebra
using StaticArrays
using Logging, Printf, Dates
using CLIMA.VTK
using DelimitedFiles

using CLIMA.Atmos: vars_state, vars_aux

# TODO: for diagnostics; move to new CLIMA module
using MPI

using Random 
const seed = MersenneTwister(0)

@static if haspkg("CuArrays")
  using CUDAdrv
  using CUDAnative
  using CuArrays
  CuArrays.allowscalar(false)
  const ArrayTypes = (CuArray,) 
else
  const ArrayTypes = (Array,)
end

if !@isdefined integration_testing
  const integration_testing =
    parse(Bool, lowercase(get(ENV,"JULIA_CLIMA_INTEGRATION_TESTING","false")))
end

"""
  Initial Condition for DYCOMS_RF01 LES
@article{doi:10.1175/MWR2930.1,
author = {Stevens, Bjorn and Moeng, Chin-Hoh and Ackerman, 
          Andrew S. and Bretherton, Christopher S. and Chlond, 
          Andreas and de Roode, Stephan and Edwards, James and Golaz, 
          Jean-Christophe and Jiang, Hongli and Khairoutdinov, 
          Marat and Kirkpatrick, Michael P. and Lewellen, David C. and Lock, Adrian and 
          Maeller, Frank and Stevens, David E. and Whelan, Eoin and Zhu, Ping},
title = {Evaluation of Large-Eddy Simulations via Observations of Nocturnal Marine Stratocumulus},
journal = {Monthly Weather Review},
volume = {133},
number = {6},
pages = {1443-1462},
year = {2005},
doi = {10.1175/MWR2930.1},
URL = {https://doi.org/10.1175/MWR2930.1},
eprint = {https://doi.org/10.1175/MWR2930.1}
}
"""
function Initialise_DYCOMS!(state::Vars, aux::Vars, (x,y,z), t)
  DT         = eltype(state)
  xvert::DT  = z
  
  epsdv::DT     = molmass_ratio
  q_tot_sfc::DT = 8.1e-3
  Rm_sfc::DT    = gas_constant_air(PhasePartition(q_tot_sfc))
  ρ_sfc::DT     = 1.22
  P_sfc::DT     = 1.0178e5
  T_BL::DT      = 285.0
  T_sfc::DT     = P_sfc/(ρ_sfc * Rm_sfc);
  
  q_liq::DT      = 0
  q_ice::DT      = 0
  zb::DT         = 600   
  zi::DT         = 840 
  dz_cloud       = zi - zb
  q_liq_peak::DT = 4.5e-4
  
  if xvert > zb && xvert <= zi        
    q_liq = (xvert - zb)*q_liq_peak/dz_cloud
  end
  if ( xvert <= zi)
    θ_liq  = DT(289)
    q_tot  = DT(8.1e-3)
  else
    θ_liq = DT(297.5) + (xvert - zi)^(DT(1/3))
    q_tot = DT(1.5e-3)
  end

  q_pt = PhasePartition(q_tot, q_liq, DT(0))
  Rm    = gas_constant_air(q_pt)
  cpm   = cp_m(q_pt)
  #Pressure
  H = Rm_sfc * T_BL / grav;
  P = P_sfc * exp(-xvert/H);
  #Exner
  exner_dry = exner(P, PhasePartition(DT(0)))
  #Temperature 
  T             = exner_dry*θ_liq + LH_v0*q_liq/(cpm*exner_dry);
  #Density
  ρ             = P/(Rm*T);
  #Potential Temperature
  θv     = virtual_pottemp(T, P, q_pt)
  # energy definitions
  u, v, w     = DT(7), DT(-5.5), DT(0)
  U           = ρ * u
  V           = ρ * v
  W           = ρ * w
  e_kin       = DT(1//2) * (u^2 + v^2 + w^2)
  e_pot       = grav * xvert
  E           = ρ * total_energy(e_kin, e_pot, T, q_pt)
  state.ρ     = ρ
  state.ρu    = SVector(U, V, W) 
  state.ρe    = E
  state.moisture.ρq_tot = ρ * q_tot
end   

# TODO: temporary; move to new CLIMA module
function gather_diags(dg, Q)
  N = polynomialorder(dg.grid)
  Nq = N + 1
  Nqk = dimensionality(dg.grid) == 2 ? 1 : Nq
  grid = dg.grid
  topology = grid.topology
  nstate = 6
  nthermo = 5
  nrealelems = length(topology.realelems)
  nvertelems = topology.stacksize
  nhorzelems = div(nrealelems, nvertelems)
  host_array = Array ∈ typeof(Q).parameters
<<<<<<< HEAD
  localQ = host_array ? Q.realdata : Array(Q.realdata)
  thermoQ = zeros(Nq*Nq*Nqk,nthermo,nrealelems)
=======
  localQ = host_array ? Q.realQ : Array(Q.realQ)
  thermoQ = zeros(Nq * Nq * Nqk, nthermo, nrealelems)
>>>>>>> 5747c705
  vgeo = grid.vgeo
  h_vgeo = host_array ? vgeo : Array(vgeo)
  
  Xid = grid.x3id
  for e in 1:nrealelems	
	for i in 1:Nq * Nqk * Nq
		
		z = h_vgeo[i,Xid,e]
  		rho_node = localQ[i,1,e]
		u_node = localQ[i,2,e] / localQ[i,1,e]
                v_node = localQ[i,3,e] / localQ[i,1,e]
		w_node = localQ[i,4,e] / localQ[i,1,e]
		etot_node = localQ[i,5,e]/localQ[i,1,e]
		qt_node = localQ[i,6,e]/localQ[i,1,e]
		e_int = etot_node - 1//2 * (u_node^2 + v_node^2 + w_node^2) - grav * z
		
		ts = PhaseEquil(e_int, qt_node, rho_node)
		Phpart = PhasePartition(ts)
		thermoQ[i,1,e] = Phpart.liq
		thermoQ[i,2,e] = Phpart.ice
		thermoQ[i,3,e] = qt_node-Phpart.liq-Phpart.ice
		thermoQ[i,4,e] = ts.T
		thermoQ[i,5,e] = liquid_ice_pottemp(ts)

	end
  end
  fluctT = zeros(Nq * Nq * Nqk, nthermo, nrealelems)		
  fluctQ = zeros(Nq * Nq * Nqk, nstate, nrealelems)
  VarQ = zeros(Nq * Nq * Nqk, nstate, nrealelems)
  rho_localtot = sum(localQ[:, 1, :])
  U_localtot = sum(localQ[:, 2, :])
  V_localtot = sum(localQ[:, 3, :])
  W_localtot = sum(localQ[:, 4, :])
  e_localtot = sum(localQ[:, 5, :])
  qt_localtot = sum(localQ[:, 6, :])

  qliq_localtot = sum(thermoQ[:, 1, :])
  qice_localtot = sum(thermoQ[:, 2, :])
  qvap_localtot = sum(thermoQ[:, 3, :])
  T_localtot = sum(thermoQ[:, 4, :])
  theta_localtot = sum(thermoQ[:, 5, :])

  mpirank = MPI.Comm_rank(MPI.COMM_WORLD)
  nranks = MPI.Comm_size(MPI.COMM_WORLD)

  rho_tot = MPI.Reduce(rho_localtot, +, 0, MPI.COMM_WORLD)
  U_tot = MPI.Reduce(U_localtot, +, 0, MPI.COMM_WORLD)
  V_tot = MPI.Reduce(V_localtot, +, 0, MPI.COMM_WORLD)
  W_tot = MPI.Reduce(W_localtot, +, 0, MPI.COMM_WORLD)
  e_tot = MPI.Reduce(e_localtot, +, 0, MPI.COMM_WORLD)
  qt_tot = MPI.Reduce(qt_localtot, +, 0, MPI.COMM_WORLD)
  qliq_tot =MPI.Reduce(qliq_localtot, +, 0, MPI.COMM_WORLD)
  qice_tot =MPI.Reduce(qice_localtot, +, 0, MPI.COMM_WORLD)
  qvap_tot =MPI.Reduce(qvap_localtot, +, 0, MPI.COMM_WORLD)
  T_tot =MPI.Reduce(T_localtot, +, 0, MPI.COMM_WORLD)
  theta_tot =MPI.Reduce(theta_localtot, +, 0, MPI.COMM_WORLD)

  if mpirank == 0

    rho_avg = rho_tot / (size(localQ, 1) * size(localQ, 3) * nranks)
    U_avg = (U_tot / (size(localQ, 1) * size(localQ, 3) * nranks))/rho_avg
    V_avg = (V_tot / (size(localQ, 1) * size(localQ, 3) * nranks))/rho_avg
    W_avg = (W_tot / (size(localQ, 1) * size(localQ, 3) * nranks))/rho_avg
    e_avg = (e_tot / (size(localQ, 1) * size(localQ, 3) * nranks))/rho_avg
    qt_avg = (qt_tot / (size(localQ, 1) * size(localQ, 3) * nranks))/rho_avg
    qliq_avg = (qliq_tot / (size(localQ, 1) * size(localQ, 3) * nranks))
    qice_avg = (qice_tot / (size(localQ, 1) * size(localQ, 3) * nranks))
    qvap_avg = (qvap_tot / (size(localQ, 1) * size(localQ, 3) * nranks))
    T_avg = (T_tot / (size(localQ, 1) * size(localQ, 3) * nranks))
    theta_avg = (theta_tot / (size(localQ, 1) * size(localQ, 3) * nranks))

    @info "ρ average = $(rho_avg)"
    @info "U average = $(U_avg)"
    @info "V average = $(V_avg)"
    @info "W average = $(W_avg)"
    @info "e average = $(e_avg)"
    @info "qt average = $(qt_avg)"
    @info "qliq average = $(qliq_avg)"
    @info "qice average = $(qice_avg)"
    @info "qvap average = $(qvap_avg)"
    @info "T average = $(T_avg)"
    @info "theta average = $(theta_avg)"

  end
  AVG = SVector(rho_avg, U_avg, V_avg, W_avg, e_avg, qt_avg)
  AVG_T = SVector(qliq_avg, qice_avg, qvap_avg, T_avg, theta_avg)
  #fluctuations
  for s in 1:6	
	for e in 1:nrealelems
		for i in 1:Nq * Nqk * Nq
			if s == 1
				fluctQ[i,s,e] = localQ[i,s,e] - AVG[s]
				VarQ[i,s,e] = fluctQ[i,s,e]^2
				fluctT[i,s,e] = thermoQ[i,s,e] - AVG_T[s]
			elseif s<6
				fluctQ[i,s,e] = localQ[i,s,e]/localQ[i,1,e] - AVG[s]
                                VarQ[i,s,e]=fluctQ[i,s,e]^2
				fluctT[i,s,e] = thermoQ[i,s,e] - AVG_T[s]
			else
				fluctQ[i,s,e] = localQ[i,s,e]/localQ[i,1,e] - AVG[s]
                                VarQ[i,s,e]=fluctQ[i,s,e]^2
			end
		end
	end
  end

  #standard_deviation
  rho_local_flucttot = sum(VarQ[:,1,:])
  rho_flucttot = MPI.Reduce(rho_local_flucttot, +, 0, MPI.COMM_WORLD)
  U_local_flucttot = sum(VarQ[:,2,:])
  U_flucttot = MPI.Reduce(U_local_flucttot, +, 0, MPI.COMM_WORLD)
  V_local_flucttot = sum(VarQ[:,3,:])
  V_flucttot = MPI.Reduce(V_local_flucttot, +, 0, MPI.COMM_WORLD)
  W_local_flucttot = sum(VarQ[:,4,:])
  W_flucttot = MPI.Reduce(W_local_flucttot, +, 0, MPI.COMM_WORLD)
  e_local_flucttot = sum(VarQ[:,5,:])
  e_flucttot = MPI.Reduce(e_local_flucttot, +, 0, MPI.COMM_WORLD)
  qt_local_flucttot = sum(VarQ[:,6,:])
  qt_flucttot = MPI.Reduce(qt_local_flucttot, +, 0, MPI.COMM_WORLD)
  if mpirank == 0

  	rho_standard_dev = (rho_flucttot / (size(fluctQ, 1) * size(fluctQ, 3) * nranks) )^(0.5)
	U_standard_dev = (U_flucttot / (size(fluctQ, 1) * size(fluctQ, 3) * nranks) )^(0.5)
	V_standard_dev = (V_flucttot / (size(fluctQ, 1) * size(fluctQ, 3) * nranks) )^(0.5)
	W_standard_dev = (W_flucttot / (size(fluctQ, 1) * size(fluctQ, 3) * nranks) )^(0.5)
	e_standard_dev = (e_flucttot / (size(fluctQ, 1) * size(fluctQ, 3) * nranks) )^(0.5)
	qt_standard_dev = (qt_flucttot / (size(fluctQ, 1) * size(fluctQ, 3) * nranks) )^(0.5)
  
  #Variance
        Global_Variance_rho = rho_standard_dev^2
        Global_Variance_U = U_standard_dev^2
        Global_Variance_V = V_standard_dev^2
        Global_Variance_W = W_standard_dev^2
        Global_Variance_e = e_standard_dev^2
        Global_Variance_qt = qt_standard_dev^2
  end

 @info "ρ standard_deviation = $(rho_standard_dev)" 
 @info "ρ Variance = $(Global_Variance_rho)"
 @info "U standard_deviation = $(U_standard_dev)"
 @info "U Variance = $(Global_Variance_U)"
 @info "V standard_deviation = $(V_standard_dev)"
 @info "V Variance = $(Global_Variance_V)"
 @info "W standard_deviation = $(W_standard_dev)"
 @info "W Variance = $(Global_Variance_W)"
 @info "e standard_deviation = $(e_standard_dev)"
 @info "e Variance = $(Global_Variance_e)"
 @info "qt standard_deviation = $(qt_standard_dev)"
 @info "qt Variance = $(Global_Variance_qt)"
#Horizontal averages we might need
 S = zeros(Nqk, nvertelems,9)
for eh in 1:nhorzelems
  for ev in 1:nvertelems
    e = ev + (eh - 1) * nvertelems

    for k in 1:Nqk
      for j in 1:Nq
        for i in 1:Nq
          ijk = i + Nq * ((j-1) + Nq * (k-1)) 
          S[k,ev,1] += fluctQ[ijk,4,e] * fluctT[ijk,5,e]
	  S[k,ev,2] += fluctQ[ijk,4,e] * fluctT[ijk,3,e]
	  S[k,ev,3] += fluctQ[ijk,4,e] * fluctQ[ijk,2,e]
	  S[k,ev,4] += fluctQ[ijk,4,e] * fluctQ[ijk,3,e]
	  S[k,ev,5] += fluctQ[ijk,4,e] * fluctQ[ijk,4,e]
	  S[k,ev,6] += fluctQ[ijk,4,e] * fluctQ[ijk,1,e]
          S[k,ev,7] += thermoQ[ijk,1,e]
          S[k,ev,8] += fluctQ[ijk,4,e] * fluctT[ijk,1,e]
          S[k,ev,9] += fluctQ[ijk,4,e] * fluctQ[ijk,4,e] * fluctQ[ijk,4,e]
        end
      end
    end
  end
end
S_avg=zeros(Nqk,nvertelems,9)
for s in 1:9
 for ev in 1:nvertelems
   for k in 1:Nqk
     S_avg[k,ev,s]=MPI.Reduce(S[k,ev,s], +, 0, MPI.COMM_WORLD)
     
     if mpirank == 0
        S_avg[k,ev,s] = S_avg[k,ev,s]/(Nq * Nq * nhorzelems * nranks)
     end
   end
 end
end

OutputHF = zeros(nvertelems * Nqk)
OutputWQVAP = zeros(nvertelems * Nqk)
OutputWU = zeros(nvertelems * Nqk)
OutputWV = zeros(nvertelems * Nqk)
OutputWW = zeros(nvertelems * Nqk)
OutputWRHO = zeros(nvertelems * Nqk)
OutputQLIQ = zeros(nvertelems * Nqk)
OutputWQLIQ = zeros(nvertelems * Nqk)
<<<<<<< HEAD
=======
OutputWWW = zeros(nvertelems * Nqk )
>>>>>>> 5747c705
for ev in 1:nvertelems
	for k in 1:Nqk
		i=k + Nqk * (ev - 1)
                OutputHF[i] = S_avg[k,ev,1]
                OutputWQVAP[i] = S_avg[k,ev,2]
                OutputWU[i] = S_avg[k,ev,3]
                OutputWV[i] = S_avg[k,ev,4]
                OutputWW[i] = S_avg[k,ev,5]
                OutputWRHO[i] = S_avg[k,ev,6]
                OutputQLIQ[i] = S_avg[k,ev,7]
                OutputWQLIQ[i] = S_avg[k,ev,8]
                OutputWWW[i] = S_avg[k,ev,9]
	end
end
open("/home/yassine/yt-2T-drive/HF.txt", "a") do io
writedlm(io, OutputHF)
end
open("/home/yassine/yt-2T-drive/WQVAP.txt", "a") do io
writedlm(io, OutputWQVAP)
end
open("/home/yassine/yt-2T-drive/WU.txt", "a") do io
writedlm(io, OutputWU)
end
open("/home/yassine/yt-2T-drive/WV.txt", "a") do io
writedlm(io, OutputWV)
end
open("/home/yassine/yt-2T-drive/WW.txt", "a") do io
writedlm(io, OutputWW)
end
open("/home/yassine/yt-2T-drive/WRHO.txt", "a") do io
writedlm(io, OutputWRHO)
end
open("/home/yassine/yt-2T-drive/QLIQ.txt", "a") do io
writedlm(io, OutputQLIQ)
end
open("/home/yassine/yt-2T-drive/WQLIQ.txt", "a") do io
writedlm(io, OutputWQLIQ)
end
open("/home/yassine/yt-2T-drive/WWW.txt", "a") do io
writedlm(io, OutputWWW)
end

end

function run(mpicomm, ArrayType, dim, topl, N, timeend, DT, dt, C_smag, LHF, SHF, C_drag, zmax, zsponge)
  grid = DiscontinuousSpectralElementGrid(topl,
                                          FloatType = DT,
                                          DeviceArray = ArrayType,
                                          polynomialorder = N)
  model = AtmosModel(FlatOrientation(),
                     NoReferenceState(),
                     SmagorinskyLilly{DT}(C_smag),
                     EquilMoist(),
                     StevensRadiation{DT}(85, 1, 840, 1.22, 3.75e-6, 70, 22),
                     (Gravity(), 
                      RayleighSponge{DT}(zmax, zsponge, 1), 
                      Subsidence(), 
                      GeostrophicForcing{DT}(7.62e-5, 7, -5.5)), 
                     DYCOMS_BC{DT}(C_drag, LHF, SHF),
                     Initialise_DYCOMS!)
  dg = DGModel(model,
               grid,
               Rusanov(),
               CentralNumericalFluxDiffusive(),
               CentralGradPenalty())

  Q = init_ode_state(dg, DT(0))

  lsrk = LSRK54CarpenterKennedy(dg, Q; dt = dt, t0 = 0)

  eng0 = norm(Q)
  @info @sprintf """Starting
  norm(Q₀) = %.16e""" eng0

  # Set up the information callback
  starttime = Ref(now())
  cbinfo = GenericCallbacks.EveryXWallTimeSeconds(60, mpicomm) do (s=false)
    if s
      starttime[] = now()
    else
      energy = norm(Q)
      @info @sprintf("""Update
                     simtime = %.16e
                     runtime = %s
                     norm(Q) = %.16e""", ODESolvers.gettime(lsrk),
                     Dates.format(convert(Dates.DateTime,
                                          Dates.now()-starttime[]),
                                  Dates.dateformat"HH:MM:SS"),
                     energy)
    end
  end

  step = [0]
  cbvtk = GenericCallbacks.EveryXSimulationSteps(5000) do (init=false)
    mkpath("./vtk-dycoms/")
    outprefix = @sprintf("./vtk-dycoms/dycoms_%dD_mpirank%04d_step%04d", dim,
                           MPI.Comm_rank(mpicomm), step[1])
    @debug "doing VTK output" outprefix
    writevtk(outprefix, Q, dg, flattenednames(vars_state(model,DT)), 
             dg.auxstate, flattenednames(vars_aux(model,DT)))
        
    step[1] += 1
    nothing
  end

  cbdiags = GenericCallbacks.EveryXSimulationSteps(100) do (init=false)
    gather_diags(dg, Q)
  end

  solve!(Q, lsrk; timeend=timeend, callbacks=(cbinfo, cbvtk, cbdiags))

  gather_diags(dg, Q)

  # Print some end of the simulation information
  engf = norm(Q)
  Qe = init_ode_state(dg, DT(timeend))

  engfe = norm(Qe)
  errf = euclidean_distance(Q, Qe)
  @info @sprintf """Finished
  norm(Q)                 = %.16e
  norm(Q) / norm(Q₀)      = %.16e
  norm(Q) - norm(Q₀)      = %.16e
  norm(Q - Qe)            = %.16e
  norm(Q - Qe) / norm(Qe) = %.16e
  """ engf engf/eng0 engf-eng0 errf errf / engfe
  engf/eng0
end

using Test
let
  MPI.Initialized() || MPI.Init()
  mpicomm = MPI.COMM_WORLD
  ll = uppercase(get(ENV, "JULIA_LOG_LEVEL", "INFO"))
  loglevel = ll == "DEBUG" ? Logging.Debug :
    ll == "WARN"  ? Logging.Warn  :
    ll == "ERROR" ? Logging.Error : Logging.Info
  logger_stream = MPI.Comm_rank(mpicomm) == 0 ? stderr : devnull
  global_logger(ConsoleLogger(logger_stream, loglevel))
  @static if haspkg("CUDAnative")
      device!(MPI.Comm_rank(mpicomm) % length(devices()))
  end
  @testset "$(@__FILE__)" for ArrayType in ArrayTypes
    # Problem type
    DT = Float64
    # DG polynomial order 
    N = 4
    # SGS Filter constants
    C_smag = DT(0.15)
    LHF    = DT(115)
    SHF    = DT(15)
    C_drag = DT(0.0011)
    # User defined domain parameters
    brickrange = (grid1d(0, 2000, elemsize=DT(50)*N),
                  grid1d(0, 2000, elemsize=DT(50)*N),
                  grid1d(0, 1500, elemsize=DT(20)*N))
    zmax = brickrange[3][end]
    zsponge = DT(0.75 * zmax)
    
    topl = StackedBrickTopology(mpicomm, brickrange,
                                periodicity = (true, true, false),
                                boundary=((0,0),(0,0),(1,2)))
    dt = 0.02
    timeend = 100 * dt 
    dim = 3
    @info (ArrayType, DT, dim)
    result = run(mpicomm, ArrayType, dim, topl, 
                 N, timeend, DT, dt, C_smag, LHF, SHF, C_drag, zmax, zsponge)
    @test result ≈ DT(0.9999737848359238)
  end
end

#nothing<|MERGE_RESOLUTION|>--- conflicted
+++ resolved
@@ -1,3 +1,4 @@
+# Load modules used here
 using MPI
 using CLIMA
 using CLIMA.Mesh.Topologies
@@ -16,15 +17,7 @@
 using StaticArrays
 using Logging, Printf, Dates
 using CLIMA.VTK
-using DelimitedFiles
-
 using CLIMA.Atmos: vars_state, vars_aux
-
-# TODO: for diagnostics; move to new CLIMA module
-using MPI
-
-using Random 
-const seed = MersenneTwister(0)
 
 @static if haspkg("CuArrays")
   using CUDAdrv
@@ -62,62 +55,54 @@
 }
 """
 function Initialise_DYCOMS!(state::Vars, aux::Vars, (x,y,z), t)
-  DT         = eltype(state)
-  xvert::DT  = z
-  
-  epsdv::DT     = molmass_ratio
-  q_tot_sfc::DT = 8.1e-3
-  Rm_sfc::DT    = gas_constant_air(PhasePartition(q_tot_sfc))
-  ρ_sfc::DT     = 1.22
-  P_sfc::DT     = 1.0178e5
-  T_BL::DT      = 285.0
-  T_sfc::DT     = P_sfc/(ρ_sfc * Rm_sfc);
-  
-  q_liq::DT      = 0
-  q_ice::DT      = 0
-  zb::DT         = 600   
-  zi::DT         = 840 
+  FT            = eltype(state)
+  xvert::FT     = z
+  #These constants are those used by Stevens et al. (2005)
+  qref::FT      = 7.75e-3
+  q_tot_sfc::FT = qref
+  q_pt_sfc      = PhasePartition(q_tot_sfc)
+  Rm_sfc        = gas_constant_air(q_pt_sfc)
+  T_sfc::FT     = 292.5
+  P_sfc::FT     = MSLP
+  ρ_sfc::FT     = P_sfc / Rm_sfc / T_sfc
+  # Specify moisture profiles 
+  q_liq::FT      = 0
+  q_ice::FT      = 0
+  zb::FT         = 600    # initial cloud bottom
+  zi::FT         = 840    # initial cloud top
   dz_cloud       = zi - zb
-  q_liq_peak::DT = 4.5e-4
-  
+  q_liq_peak::FT = 0.00045 #cloud mixing ratio at z_i    
   if xvert > zb && xvert <= zi        
     q_liq = (xvert - zb)*q_liq_peak/dz_cloud
   end
-  if ( xvert <= zi)
-    θ_liq  = DT(289)
-    q_tot  = DT(8.1e-3)
+  if xvert <= zi
+    θ_liq = FT(289)
+    q_tot = qref
   else
-    θ_liq = DT(297.5) + (xvert - zi)^(DT(1/3))
-    q_tot = DT(1.5e-3)
-  end
-
-  q_pt = PhasePartition(q_tot, q_liq, DT(0))
-  Rm    = gas_constant_air(q_pt)
-  cpm   = cp_m(q_pt)
+    θ_liq = FT(297.5) + (xvert - zi)^(FT(1/3))
+    q_tot = FT(1.5e-3)
+  end
+  # Calculate PhasePartition object for vertical domain extent
+  q_pt  = PhasePartition(q_tot, q_liq, q_ice) 
   #Pressure
-  H = Rm_sfc * T_BL / grav;
-  P = P_sfc * exp(-xvert/H);
-  #Exner
-  exner_dry = exner(P, PhasePartition(DT(0)))
-  #Temperature 
-  T             = exner_dry*θ_liq + LH_v0*q_liq/(cpm*exner_dry);
-  #Density
-  ρ             = P/(Rm*T);
-  #Potential Temperature
-  θv     = virtual_pottemp(T, P, q_pt)
-  # energy definitions
-  u, v, w     = DT(7), DT(-5.5), DT(0)
-  U           = ρ * u
-  V           = ρ * v
-  W           = ρ * w
-  e_kin       = DT(1//2) * (u^2 + v^2 + w^2)
+  H     = Rm_sfc * T_sfc / grav;
+  p     = P_sfc * exp(-xvert/H);
+  #Density, Temperature
+  TS    = LiquidIcePotTempSHumEquil_no_ρ(θ_liq, q_pt, p)
+  ρ     = air_density(TS)
+  T     = air_temperature(TS)
+  #Assign State Variables
+  u, v, w     = FT(7), FT(-5.5), FT(0)
+  e_kin       = FT(1/2) * (u^2 + v^2 + w^2)
   e_pot       = grav * xvert
   E           = ρ * total_energy(e_kin, e_pot, T, q_pt)
   state.ρ     = ρ
-  state.ρu    = SVector(U, V, W) 
+  state.ρu    = SVector(ρ*u, ρ*v, ρ*w) 
   state.ρe    = E
   state.moisture.ρq_tot = ρ * q_tot
-end   
+end
+
+
 
 # TODO: temporary; move to new CLIMA module
 function gather_diags(dg, Q)
@@ -132,13 +117,8 @@
   nvertelems = topology.stacksize
   nhorzelems = div(nrealelems, nvertelems)
   host_array = Array ∈ typeof(Q).parameters
-<<<<<<< HEAD
   localQ = host_array ? Q.realdata : Array(Q.realdata)
-  thermoQ = zeros(Nq*Nq*Nqk,nthermo,nrealelems)
-=======
-  localQ = host_array ? Q.realQ : Array(Q.realQ)
   thermoQ = zeros(Nq * Nq * Nqk, nthermo, nrealelems)
->>>>>>> 5747c705
   vgeo = grid.vgeo
   h_vgeo = host_array ? vgeo : Array(vgeo)
   
@@ -333,10 +313,7 @@
 OutputWRHO = zeros(nvertelems * Nqk)
 OutputQLIQ = zeros(nvertelems * Nqk)
 OutputWQLIQ = zeros(nvertelems * Nqk)
-<<<<<<< HEAD
-=======
 OutputWWW = zeros(nvertelems * Nqk )
->>>>>>> 5747c705
 for ev in 1:nvertelems
 	for k in 1:Nqk
 		i=k + Nqk * (ev - 1)
@@ -381,39 +358,55 @@
 
 end
 
-function run(mpicomm, ArrayType, dim, topl, N, timeend, DT, dt, C_smag, LHF, SHF, C_drag, zmax, zsponge)
+
+function run(mpicomm, ArrayType, dim, topl, N, timeend, FT, dt, C_smag, LHF, SHF, C_drag, zmax, zsponge, VTKPATH)
+  # Grid setup (topl contains brickrange information)
   grid = DiscontinuousSpectralElementGrid(topl,
-                                          FloatType = DT,
+                                          FloatType = FT,
                                           DeviceArray = ArrayType,
-                                          polynomialorder = N)
+                                          polynomialorder = N,
+                                         )
+  # Problem constants
+  # Radiation model
+  κ             = FT(85)
+  α_z           = FT(1) 
+  z_i           = FT(840) 
+  D_subsidence  = FT(3.75e-6)
+  ρ_i           = FT(1.13)
+  F_0           = FT(70)
+  F_1           = FT(22)
+  # Geostrophic forcing
+  f_coriolis    = FT(7.62e-5)
+  u_geostrophic = FT(7)
+  v_geostrophic = FT(-5.5)
+  
+  # Model definition
   model = AtmosModel(FlatOrientation(),
-                     NoReferenceState(),
-                     SmagorinskyLilly{DT}(C_smag),
+                     HydrostaticReferenceState(LinearTemperatureProfile, FT(0)),
+                     SmagorinskyLilly{FT}(C_smag),
                      EquilMoist(),
-                     StevensRadiation{DT}(85, 1, 840, 1.22, 3.75e-6, 70, 22),
+                     StevensRadiation{FT}(κ, α_z, z_i, ρ_i, D_subsidence, F_0, F_1),
                      (Gravity(), 
-                      RayleighSponge{DT}(zmax, zsponge, 1), 
+                      RayleighSponge{FT}(zmax, zsponge, 1), 
                       Subsidence(), 
-                      GeostrophicForcing{DT}(7.62e-5, 7, -5.5)), 
-                     DYCOMS_BC{DT}(C_drag, LHF, SHF),
+                      GeostrophicForcing{FT}(f_coriolis, u_geostrophic, v_geostrophic)), 
+                     DYCOMS_BC{FT}(C_drag, LHF, SHF),
                      Initialise_DYCOMS!)
+  # Balancelaw description
   dg = DGModel(model,
                grid,
                Rusanov(),
                CentralNumericalFluxDiffusive(),
                CentralGradPenalty())
-
-  Q = init_ode_state(dg, DT(0))
-
+  Q = init_ode_state(dg, FT(0))
   lsrk = LSRK54CarpenterKennedy(dg, Q; dt = dt, t0 = 0)
-
+  # Calculating initial condition norm 
   eng0 = norm(Q)
   @info @sprintf """Starting
   norm(Q₀) = %.16e""" eng0
-
   # Set up the information callback
   starttime = Ref(now())
-  cbinfo = GenericCallbacks.EveryXWallTimeSeconds(60, mpicomm) do (s=false)
+  cbinfo = GenericCallbacks.EveryXWallTimeSeconds(10, mpicomm) do (s=false)
     if s
       starttime[] = now()
     else
@@ -428,31 +421,36 @@
                      energy)
     end
   end
-
+  
+  # Setup VTK output callbacks
   step = [0]
-  cbvtk = GenericCallbacks.EveryXSimulationSteps(5000) do (init=false)
-    mkpath("./vtk-dycoms/")
-    outprefix = @sprintf("./vtk-dycoms/dycoms_%dD_mpirank%04d_step%04d", dim,
+    cbvtk = GenericCallbacks.EveryXSimulationSteps(30000) do (init=false)
+    mkpath(VTKPATH)
+    outprefix = @sprintf("%s/dycoms_%dD_mpirank%04d_step%04d", VTKPATH, dim,
                            MPI.Comm_rank(mpicomm), step[1])
     @debug "doing VTK output" outprefix
-    writevtk(outprefix, Q, dg, flattenednames(vars_state(model,DT)), 
-             dg.auxstate, flattenednames(vars_aux(model,DT)))
+    writevtk(outprefix, Q, dg, flattenednames(vars_state(model,FT)), 
+             dg.auxstate, flattenednames(vars_aux(model,FT)))
         
     step[1] += 1
     nothing
   end
 
+  #Get statistics during run:
   cbdiags = GenericCallbacks.EveryXSimulationSteps(100) do (init=false)
     gather_diags(dg, Q)
   end
 
-  solve!(Q, lsrk; timeend=timeend, callbacks=(cbinfo, cbvtk, cbdiags))
-
+    
+  solve!(Q, lsrk; timeend=timeend, callbacks=(cbinfo, cbvtk))
+
+  #Get statistics at the end of the run:
   gather_diags(dg, Q)
 
+    
   # Print some end of the simulation information
   engf = norm(Q)
-  Qe = init_ode_state(dg, DT(timeend))
+  Qe = init_ode_state(dg, FT(timeend))
 
   engfe = norm(Qe)
   errf = euclidean_distance(Q, Qe)
@@ -481,31 +479,32 @@
   end
   @testset "$(@__FILE__)" for ArrayType in ArrayTypes
     # Problem type
-    DT = Float64
+    FT = Float32
     # DG polynomial order 
     N = 4
     # SGS Filter constants
-    C_smag = DT(0.15)
-    LHF    = DT(115)
-    SHF    = DT(15)
-    C_drag = DT(0.0011)
+    C_smag = FT(0.15)
+    LHF    = FT(115)
+    SHF    = FT(15)
+    C_drag = FT(0.0011)
     # User defined domain parameters
-    brickrange = (grid1d(0, 2000, elemsize=DT(50)*N),
-                  grid1d(0, 2000, elemsize=DT(50)*N),
-                  grid1d(0, 1500, elemsize=DT(20)*N))
+    brickrange = (grid1d(0, 2000, elemsize=FT(50)*N),
+                  grid1d(0, 2000, elemsize=FT(50)*N),
+                  grid1d(0, 1500, elemsize=FT(20)*N))
     zmax = brickrange[3][end]
-    zsponge = DT(0.75 * zmax)
+    zsponge = FT(0.75 * zmax)
     
     topl = StackedBrickTopology(mpicomm, brickrange,
                                 periodicity = (true, true, false),
                                 boundary=((0,0),(0,0),(1,2)))
     dt = 0.02
-    timeend = 100 * dt 
+    timeend = 1000
     dim = 3
-    @info (ArrayType, DT, dim)
+    VTKPATH = "/central/scratch/asridhar/DYC-VREMAN-PF-RF-CPU"
+    @info (ArrayType, dt, FT, dim, VTKPATH)
     result = run(mpicomm, ArrayType, dim, topl, 
-                 N, timeend, DT, dt, C_smag, LHF, SHF, C_drag, zmax, zsponge)
-    @test result ≈ DT(0.9999737848359238)
+                 N, timeend, FT, dt, C_smag, LHF, SHF, C_drag, zmax, zsponge)
+    @test result ≈ FT(0.9999737848359238)
   end
 end
 
