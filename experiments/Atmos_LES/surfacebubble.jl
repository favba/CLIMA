using Distributions
using Random
using StaticArrays
using Test
using DocStringExtensions
using LinearAlgebra

using CLIMA
using CLIMA.Atmos
using CLIMA.GenericCallbacks
using CLIMA.DGmethods.NumericalFluxes
using CLIMA.LowStorageRungeKuttaMethod
using CLIMA.Mesh.Filters
using CLIMA.MoistThermodynamics
using CLIMA.PlanetParameters
using CLIMA.VariableTemplates

import CLIMA.DGmethods: boundary_state!
import CLIMA.Atmos: atmos_boundary_state!, atmos_boundary_flux_diffusive!, flux_diffusive!
import CLIMA.DGmethods.NumericalFluxes: boundary_flux_diffusive!

# -------------------- Surface Driven Bubble ----------------- #
# Rising thermals driven by a prescribed surface heat flux.
# 1) Boundary Conditions:
#       Laterally periodic with no flow penetration through top
#       and bottom wall boundaries.
#       Momentum: No flow penetration [NoFluxBC()]
#       Energy:   Spatially varying non-zero heat flux up to time t₁
# 2) Domain: 1250m × 1250m × 1000m
# Configuration defaults are in `src/Driver/Configurations.jl`

"""
  SurfaceDrivenBubbleBC <: BoundaryCondition
Y ≡ state vars
Σ ≡ diffusive vars
A ≡ auxiliary vars
X⁺ and X⁻ refer to exterior, interior faces
X₁ refers to the first interior node

# Fields
$(DocStringExtensions.FIELDS)
"""
struct SurfaceDrivenBubbleBC{FT} <: BoundaryCondition
  "Prescribed MSEF Magnitude `[W/m^2]`"
  F₀::FT
  "Time Cutoff `[s]`"
  t₁::FT
  "Plume wavelength scaling"
  x₀::FT
end
function atmos_boundary_state!(nf::Union{NumericalFluxNonDiffusive,NumericalFluxGradient},
                               bc::SurfaceDrivenBubbleBC,
                               m::AtmosModel,
                               Y⁺::Vars, A⁺::Vars,
                               n⁻,
                               Y⁻::Vars, A⁻::Vars,
                               bctype, t,_...)
  # Use default NoFluxBC()
  atmos_boundary_state!(nf, NoFluxBC(), m,
                        Y⁺, A⁺, n⁻,
                        Y⁻, A⁻,
                        bctype, t)
end
function atmos_boundary_flux_diffusive!(nf::CentralNumericalFluxDiffusive,
                                        bc::SurfaceDrivenBubbleBC,
                                        m::AtmosModel,
                                        F,
<<<<<<< HEAD
                                        Y⁺::Vars, Σ⁺::Vars, HΣ⁺, A⁺::Vars, 
                                        n⁻, 
                                        Y⁻::Vars, Σ⁻::Vars, HΣ⁻, A⁻::Vars, 
                                        bctype, t, Y₁⁻, Σ₁⁻, A₁⁻) 
=======
                                        Y⁺::Vars, Σ⁺::Vars, A⁺::Vars,
                                        n⁻,
                                        Y⁻::Vars, Σ⁻::Vars, A⁻::Vars,
                                        bctype, t, Y₁⁻, Σ₁⁻, A₁⁻)
>>>>>>> 36c44792
  # Working precision
  FT = eltype(Y⁻)
  # Assign vertical unit vector and coordinates
  k̂  = vertical_unit_vector(m.orientation, A⁻)
  x = A⁻.coord[1]
  y = A⁻.coord[2]
  # Unpack fields
  t₁    = bc.t₁
  x₀    = bc.x₀
  F₀ =  t < t₁ ? bc.F₀ : -zero(FT)
  # Apply boundary condition per face (1 == bottom wall)
  if bctype != 1
    atmos_boundary_flux_diffusive!(nf, NoFluxBC(), m, F,
                                   Y⁺, Σ⁺, A⁺,
                                   n⁻,
                                   Y⁻, Σ⁻, A⁻,
                                   bctype, t,
                                   Y₁⁻, Σ₁⁻, A₁⁻)
  else
    atmos_boundary_state!(nf, NoFluxBC(), m,
                          Y⁺, Σ⁺, A⁺,
                          n⁻,
                          Y⁻, Σ⁻, A⁻,
                          bctype, t)
    MSEF    = F₀ * (cospi(2*x/x₀))^2 * (cospi(2*y/x₀))^2
    ∇h_tot⁺ = MSEF * k̂
    _,τ⁺ = turbulence_tensors(m.turbulence, Y⁺, Σ⁺, A⁺, t)
    flux_diffusive!(m, F, Y⁺, τ⁺, ∇h_tot⁺)
  end
end

#= 
function atmos_boundary_flux_diffusive!(nf::CentralHyperDiffusiveFlux,
                                        bc::SurfaceDrivenBubbleBC,
                                        atmos::AtmosModel,
                                        F,
                                        Y⁺, Σ⁺, HΣ⁺, A⁺, n⁻,
                                        Y⁻, Σ⁻, HΣ⁻, A⁻,
                                        bctype, t, Y₁⁻, Σ₁⁻, A₁⁻)
  atmos_boundary_state!(nf, bc, atmos,
                        Y⁺, Σ⁺,HΣ⁺, A⁺, n⁻,
                        Y⁻, Σ⁻,HΣ⁻, A⁻,
                        bctype, t,
                        Y₁⁻, Σ₁⁻, A₁⁻)
  flux_diffusive!(atmos, F, Y⁺, Σ⁺, HΣ⁺, A⁺, t)
end
=# 

"""
  Surface Driven Thermal Bubble
"""
function init_surfacebubble!(bl, state, aux, (x,y,z), t)
  FT            = eltype(state)
  R_gas::FT     = R_d
  c_p::FT       = cp_d
  c_v::FT       = cv_d
  γ::FT         = c_p / c_v
  p0::FT        = MSLP

  xc::FT        = 1250
  yc::FT        = 1250
  zc::FT        = 1250
  θ_ref::FT     = 300
  Δθ::FT        = 0

  #Perturbed state:
  θ            = θ_ref + Δθ # potential temperature
  π_exner      = FT(1) - grav / (c_p * θ) * z # exner pressure
  ρ            = p0 / (R_gas * θ) * (π_exner)^ (c_v / R_gas) # density
  P            = p0 * (R_gas * (ρ * θ) / p0) ^(c_p/c_v) # pressure (absolute)
  T            = P / (ρ * R_gas) # temperature
  ρu           = SVector(FT(0),FT(0),FT(0))
  # energy definitions
  e_kin        = FT(0)
  e_pot        = grav * z
  ρe_tot       = ρ * total_energy(e_kin, e_pot, T)
  state.ρ      = ρ
  state.ρu     = ρu
  state.ρe     = ρe_tot
  state.moisture.ρq_tot = FT(0)
end

function config_surfacebubble(FT, N, resolution, xmax, ymax, zmax)

  # Boundary conditions
  # Heat Flux Peak Magnitude
  F₀ = FT(100)
  # Time [s] at which `heater` turns off
  t₁ = FT(500)
  # Plume wavelength scaling
  x₀ = xmax
  bc = SurfaceDrivenBubbleBC{FT}(F₀, t₁, x₀)

  C_smag = FT(0.23)

  imex_solver = CLIMA.DefaultSolverType()
  explicit_solver = CLIMA.ExplicitSolverType(solver_method=LSRK144NiegemannDiehlBusch)

  model = AtmosModel{FT}(AtmosLESConfiguration;
                         turbulence=SmagorinskyLilly{FT}(C_smag),
                         hyperdiffusion=HorizontalHyperDiffusion{FT}(30),
                         source=(Gravity(),),
                         boundarycondition=bc,
                         moisture=EquilMoist(),
                         init_state=init_surfacebubble!)
  config = CLIMA.Atmos_LES_Configuration("SurfaceDrivenBubble",
                                   N, resolution, xmax, ymax, zmax,
                                   init_surfacebubble!,
                                   solver_type=explicit_solver,
                                   model=model)
  return config
end

function main()
  CLIMA.init()
  FT = Float64
  # DG polynomial order
  N = 4
  # Domain resolution and size
  Δh = FT(50)
  Δv = FT(50)
  resolution = (Δh, Δh, Δv)
  xmax = 2000
  ymax = 2000
  zmax = 2000
  t0 = FT(0)
  timeend = FT(2000)

  CFL_max = FT(0.4)

  driver_config = config_surfacebubble(FT, N, resolution, xmax, ymax, zmax)
  solver_config = CLIMA.setup_solver(t0, timeend, Courant_number=CFL_max, driver_config, forcecpu=true)

  cbtmarfilter = GenericCallbacks.EveryXSimulationSteps(1) do (init=false)
      Filters.apply!(solver_config.Q, 6, solver_config.dg.grid, TMARFilter())
      nothing
  end

  result = CLIMA.invoke!(solver_config;
                        user_callbacks=(cbtmarfilter,),
                        check_euclidean_distance=true)

  @test isapprox(result,FT(1); atol=1.5e-3)
end

main()<|MERGE_RESOLUTION|>--- conflicted
+++ resolved
@@ -65,17 +65,10 @@
                                         bc::SurfaceDrivenBubbleBC,
                                         m::AtmosModel,
                                         F,
-<<<<<<< HEAD
                                         Y⁺::Vars, Σ⁺::Vars, HΣ⁺, A⁺::Vars, 
                                         n⁻, 
                                         Y⁻::Vars, Σ⁻::Vars, HΣ⁻, A⁻::Vars, 
                                         bctype, t, Y₁⁻, Σ₁⁻, A₁⁻) 
-=======
-                                        Y⁺::Vars, Σ⁺::Vars, A⁺::Vars,
-                                        n⁻,
-                                        Y⁻::Vars, Σ⁻::Vars, A⁻::Vars,
-                                        bctype, t, Y₁⁻, Σ₁⁻, A₁⁻)
->>>>>>> 36c44792
   # Working precision
   FT = eltype(Y⁻)
   # Assign vertical unit vector and coordinates
