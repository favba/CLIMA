--- conflicted
+++ resolved
@@ -685,21 +685,12 @@
     return T_1
   else
     # FIXME here: need to revisit bounds for saturation adjustment to guarantee bracketing of zero.
-<<<<<<< HEAD
-    T_2 = air_temperature(e_int, PhasePartition(q_tot, DT(0), q_tot)) # Assume all ice
+    T_2 = air_temperature(e_int, PhasePartition(q_tot, FT(0), q_tot)) # Assume all ice
     sol = find_zero(
       T -> internal_energy_sat(T, ρ, q_tot) - e_int,
-      T_1, T_2, SecantMethod(), CompactSolution(), DT(1e-3), 10)
+      T_1, T_2, SecantMethod(), FT(1e-3), 10)
       if !sol.converged
-        error("saturation adjustment did not converge")
-=======
-    T_2 = air_temperature(e_int, PhasePartition(q_tot, FT(0), q_tot)) # Assume all ice
-    T, converged = find_zero(
-      T -> internal_energy_sat(T, ρ, q_tot) - e_int,
-      T_1, T_2, SecantMethod(), FT(1e-3), 10)
-      if !converged
         error("saturation_adjustment did not converge")
->>>>>>> e4beb7a0
       end
     return sol.root
   end
@@ -728,24 +719,15 @@
   unsaturated = q_tot <= q_v_sat
   if unsaturated
     return T_1
-<<<<<<< HEAD
-  else  # If saturated, iterate
-    T_2 = air_temperature_from_liquid_ice_pottemp(θ_liq_ice, p, PhasePartition(q_tot, DT(0), q_tot)) # Assume all ice
-    sol = find_zero(
-      T -> θ_liq_ice - liquid_ice_pottemp_sat(T, p, PhasePartition_equil(T, ρ, q_tot)),
-      T_1, T_2, SecantMethod(), CompactSolution(), DT(1e-3), 10)
-    return sol.root
-=======
   else
     T_2 = air_temperature_from_liquid_ice_pottemp(θ_liq_ice, ρ, PhasePartition(q_tot, FT(0), q_tot)) # Assume all ice
-    T, converged = find_zero(
+    sol = find_zero(
       T -> liquid_ice_pottemp_sat(T, ρ, q_tot) - θ_liq_ice,
       T_1, T_2, SecantMethod(), FT(1e-5), 40)
-      if !converged
+      if !sol.converged
         error("saturation_adjustment_q_tot_θ_liq_ice did not converge")
       end
-    return T
->>>>>>> e4beb7a0
+    return sol.root
   end
 end
 
