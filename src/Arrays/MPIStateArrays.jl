--- conflicted
+++ resolved
@@ -313,11 +313,8 @@
 # }}}
 
 # Integral based metrics
-<<<<<<< HEAD
-function LinearAlgebra.norm(Q::MPIStateArray, p::Real=Int32(2))
-=======
 function LinearAlgebra.norm(Q::MPIStateArray, p::Real=2, weighted::Bool=true)
->>>>>>> bd35880e
+  p = p isa Int64 ? Int32(p) : p
   T = eltype(Q)
 
   if isfinite(p)
