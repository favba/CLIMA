--- conflicted
+++ resolved
@@ -19,84 +19,45 @@
 
 Any `P <: NumericalFluxGradient` should define methods for:
 
-<<<<<<< HEAD
-   gradient_penalty!(gnf::P, bl::BalanceLaw, diffF, nM, QM, QdiffM, QauxM, QP,
-                     QdiffP, QauxP, t)
-   gradient_boundary_penalty!(gnf::P, bl::BalanceLaw, l_Qvisc, nM, l_GM, l_QM,
-                              l_auxM, l_GP, l_QP, l_auxP, bctype, t)
-=======
    numerical_flux_gradient!(gnf::P, bl::BalanceLaw, diffF, nM, QM, QdiffM, QauxM, QP,
                             QdiffP, QauxP, t)
    numerical_boundary_flux_gradient!(gnf::P, bl::BalanceLaw, l_Qvisc, nM, l_GM, l_QM,
                                      l_auxM, l_GP, l_QP, l_auxP, bctype, t)
->>>>>>> 6b9455f4
 
 """
 abstract type NumericalFluxGradient end
 
-<<<<<<< HEAD
-=======
-function numerical_flux_gradient! end
-function numerical_boundary_flux_gradient! end
-
->>>>>>> 6b9455f4
 """
     CentralNumericalFluxGradient <: NumericalFluxGradient
 
 """
 struct CentralNumericalFluxGradient <: NumericalFluxGradient end
 
-<<<<<<< HEAD
-function gradient_penalty!(::CentralGradPenalty, bl::BalanceLaw,
-    grad_penalty::Grad{D}, n::SVector,
-    transform⁻::Vars{T}, state⁻::Vars{S}, aux⁻::Vars{A},
-    transform⁺::Vars{T}, state⁺::Vars{S}, aux⁺::Vars{A},
-    t) where {D,T,S,A}
-
-  parent(grad_penalty) .= n .* (parent(transform⁺) .- parent(transform⁻))' ./ 2
-end
-
-function gradient_boundary_penalty!(nf::CentralGradPenalty, bl::BalanceLaw,
-    grad_penalty::Grad{D}, n::SVector,
-    transform⁻::Vars{T}, state⁻::Vars{S}, aux⁻::Vars{A},
-    transform⁺::Vars{T}, state⁺::Vars{S}, aux⁺::Vars{A},
-    bctype, t, state1⁻::Vars{S}, aux1⁻::Vars{A}) where {D,T,S,A}
-=======
 function numerical_flux_gradient!(::CentralNumericalFluxGradient, bl::BalanceLaw,
-                                  diff::Vars{D}, n::SVector,
+                                  G::MMatrix, n::SVector,
                                   transform⁻::Vars{T}, state⁻::Vars{S},
                                   aux⁻::Vars{A}, transform⁺::Vars{T},
                                   state⁺::Vars{S}, aux⁺::Vars{A},
                                   t) where {D,T,S,A}
 
-  G = n .* (parent(transform⁺) .+ parent(transform⁻))' ./ 2
-  diffusive!(bl, diff, Grad{T}(G), state⁻, aux⁻, t)
+  G .= n .* (parent(transform⁺) .+ parent(transform⁻))' ./ 2
 end
 
 function numerical_boundary_flux_gradient!(nf::CentralNumericalFluxGradient,
                                            bl::BalanceLaw,
-                                           diff_penalty::Vars{D}, n::SVector,
+                                           G::MMatrix, n::SVector,
                                            transform⁻::Vars{T}, state⁻::Vars{S},
                                            aux⁻::Vars{A}, transform⁺::Vars{T},
                                            state⁺::Vars{S}, aux⁺::Vars{A},
                                            bctype, t, state1⁻::Vars{S},
                                            aux1⁻::Vars{A}) where {D,T,S,A}
->>>>>>> 6b9455f4
-
   boundary_state!(nf, bl, state⁺, aux⁺, n, state⁻, aux⁻,
                   bctype, t, state1⁻, aux1⁻)
 
   gradvariables!(bl, transform⁺, state⁺, aux⁺, t)
 
-<<<<<<< HEAD
-  gradient_penalty!(nf, bl, grad_penalty, n,
-    transform⁻, state⁻, aux⁻,
-    transform⁺, state⁺, aux⁺,
-    t)
-=======
-  numerical_flux_gradient!(nf, bl, diff_penalty, n, transform⁻, state⁻, aux⁻,
+  numerical_flux_gradient!(nf, bl, G, n, transform⁻, state⁻, aux⁻,
                            transform⁺, state⁺, aux⁺, t)
->>>>>>> 6b9455f4
 end
 
 """
@@ -228,25 +189,10 @@
 
 function numerical_flux_diffusive! end
 
-<<<<<<< HEAD
-function numerical_boundary_flux_diffusive!(nf::NumericalFluxDiffusive,
-    bl::BalanceLaw, fluxᵀn::Vars{S}, n::SVector,
-    state⁻::Vars{S}, diff⁻::Vars{D}, hyperdiff⁻::Vars{HD}, aux⁻::Vars{A},
-    state⁺::Vars{S}, diff⁺::Vars{D}, hyperdiff⁺::Vars{HD}, aux⁺::Vars{A},
-    bctype, t,
-    state1⁻::Vars{S}, diff1⁻::Vars{D}, aux1⁻::Vars{A}) where {S,D,HD,A}
-
-  boundary_state!(nf, bl, state⁺, diff⁺, aux⁺,
-    n, state⁻, diff⁻, aux⁻, bctype, t,
-    state1⁻, diff1⁻, aux1⁻)
-
-  numerical_flux_diffusive!(nf, bl, fluxᵀn, n,
-    state⁻, diff⁻, hyperdiff⁻, aux⁻, state⁺, diff⁺, hyperdiff⁺, aux⁺, t)
-=======
 function numerical_boundary_flux_diffusive! end
 function boundary_flux_diffusive!(nf::NumericalFluxDiffusive, bl,
-                                  F⁺, state⁺, diff⁺, aux⁺, n⁻,
-                                  F⁻, state⁻, diff⁻, aux⁻,
+                                  F⁺, state⁺, diff⁺, hyperdiff⁺, aux⁺, n⁻,
+                                  F⁻, state⁻, diff⁻, hyperdiff⁻, aux⁻,
                                   bctype, t,
                                   state1⁻, diff1⁻, aux1⁻)
   FT = eltype(F⁺)
@@ -254,8 +200,7 @@
                   state⁻, diff⁻, aux⁻, bctype, t,
                   state1⁻, diff1⁻, aux1⁻)
   fill!(parent(F⁺), -zero(FT))
-  flux_diffusive!(bl, F⁺, state⁺, diff⁺, aux⁺, t)
->>>>>>> 6b9455f4
+  flux_diffusive!(bl, F⁺, state⁺, diff⁺, hyperdiff⁺, aux⁺, t)
 end
 
 """
@@ -272,15 +217,9 @@
 struct CentralNumericalFluxDiffusive <: NumericalFluxDiffusive end
 
 function numerical_flux_diffusive!(::CentralNumericalFluxDiffusive,
-<<<<<<< HEAD
-  bl::BalanceLaw, fluxᵀn::Vars{S}, n::SVector,
+  bl::BalanceLaw, fluxᵀn::Vars{S}, n⁻::SVector,
   state⁻::Vars{S}, diff⁻::Vars{D}, hyperdiff⁻::Vars{HD}, aux⁻::Vars{A},
   state⁺::Vars{S}, diff⁺::Vars{D}, hyperdiff⁺::Vars{HD}, aux⁺::Vars{A}, t) where {S,D,HD,A}
-=======
-  bl::BalanceLaw, fluxᵀn::Vars{S}, n⁻::SVector,
-  state⁻::Vars{S}, diff⁻::Vars{D}, aux⁻::Vars{A},
-  state⁺::Vars{S}, diff⁺::Vars{D}, aux⁺::Vars{A}, t) where {S,D,A}
->>>>>>> 6b9455f4
 
   FT = eltype(fluxᵀn)
   nstate = num_state(bl,FT)
@@ -297,7 +236,6 @@
   Fᵀn .+= (F⁻ + F⁺)' * (n⁻/2)
 end
 
-<<<<<<< HEAD
 abstract type DivNumericalPenalty end
 struct CentralDivPenalty <: DivNumericalPenalty end
 
@@ -334,13 +272,14 @@
   boundary_state!(nf, bl, state⁺, aux⁺, lap⁺, n, state⁻, aux⁻, lap⁻, bctype, t)
   numerical_flux_hyperdiffusive!(nf, bl, hyperdiff, n,
                                  lap⁻, state⁻, aux⁻, lap⁺, state⁺, aux⁺, t)
-=======
+end
+
 function numerical_boundary_flux_diffusive!(nf::CentralNumericalFluxDiffusive,
     bl::BalanceLaw, fluxᵀn::Vars{S}, n⁻::SVector,
-    state⁻::Vars{S}, diff⁻::Vars{D}, aux⁻::Vars{A},
-    state⁺::Vars{S}, diff⁺::Vars{D}, aux⁺::Vars{A},
+    state⁻::Vars{S}, diff⁻::Vars{D}, hyperdiff⁻::Vars{HD}, aux⁻::Vars{A},
+    state⁺::Vars{S}, diff⁺::Vars{D}, hyperdiff⁺::Vars{HD}, aux⁺::Vars{A},
     bctype, t,
-    state1⁻::Vars{S}, diff1⁻::Vars{D}, aux1⁻::Vars{A}) where {S,D,A}
+    state1⁻::Vars{S}, diff1⁻::Vars{D}, aux1⁻::Vars{A}) where {S,D,HD,A}
 
   FT = eltype(fluxᵀn)
   nstate = num_state(bl,FT)
@@ -348,18 +287,17 @@
 
   F⁻ = similar(Fᵀn, Size(3, nstate))
   fill!(F⁻, -zero(FT))
-  flux_diffusive!(bl, Grad{S}(F⁻), state⁻, diff⁻, aux⁻, t)
+  flux_diffusive!(bl, Grad{S}(F⁻), state⁻, diff⁻, hyperdiff⁻, aux⁻, t)
 
   F⁺ = similar(Fᵀn, Size(3, nstate))
   fill!(F⁺, -zero(FT))
   boundary_flux_diffusive!(nf, bl,
-                           Grad{S}(F⁺), state⁺, diff⁺, aux⁺, n⁻,
-                           Grad{S}(F⁻), state⁻, diff⁻, aux⁻,
+                           Grad{S}(F⁺), state⁺, diff⁺, hyperdiff⁺, aux⁺, n⁻,
+                           Grad{S}(F⁻), state⁻, diff⁻, hyperdiff⁻, aux⁻,
                            bctype, t,
                            state1⁻, diff1⁻, aux1⁻)
 
   Fᵀn .+= (F⁻ + F⁺)' * (n⁻/2)
->>>>>>> 6b9455f4
 end
 
 end