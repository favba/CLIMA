--- conflicted
+++ resolved
@@ -72,29 +72,29 @@
 end
 
 function atmos_source!(s::RayleighSponge, m::AtmosModel, source::Vars, state::Vars, aux::Vars, t::Real)
-<<<<<<< HEAD
-    FT = eltype(state)
-    z = aux.orientation.Φ / grav
-    beta = FT(0)
-    if z >= s.zsponge
-        coeff_top = s.c_sponge * (sinpi(FT(1/2)*(z - s.zsponge)/(s.zmax-s.zsponge)))^FT(4)
-        #coeff_top = s.c_sponge * (sinpi(FT(1/2)*(z - s.zsponge)/(s.zmax-s.zsponge)))^FT(2)
-        beta = coeff_top
-        
-        #coeff_top = s.c_sponge * (1 - cos(pi*(z - s.zsponge)/(s.zmax - s.zsponge)));
-        #beta = min(coeff_top, FT(1))
-    end
-        
-    u = state.ρu / state.ρ
-    source.ρu -= state.ρ * beta * (u - s.u_relaxation)
-=======
   FT = eltype(state)
   z = altitude(m.orientation, aux)
-  coeff = FT(0)
+  beta = FT(0)
   if z >= s.zsponge
-    coeff_top = s.c_sponge * (sinpi(FT(1/2)*(z - s.zsponge)/(s.zmax-s.zsponge)))^FT(4)
-    coeff = min(coeff_top, 1.0)
+      coeff_top = s.c_sponge * (sinpi(FT(1/2)*(z - s.zsponge)/(s.zmax-s.zsponge)))^FT(4)
+      #coeff_top = s.c_sponge * (sinpi(FT(1/2)*(z - s.zsponge)/(s.zmax-s.zsponge)))^FT(2)
+      beta = coeff_top
+      
+      #coeff_top = s.c_sponge * (1 - cos(pi*(z - s.zsponge)/(s.zmax - s.zsponge)));
+      #beta = min(coeff_top, FT(1))
   end
-  source.ρu -= state.ρu * coeff
->>>>>>> a2a75693
+      
+  u = state.ρu / state.ρ
+  source.ρu -= state.ρ * beta * (u - s.u_relaxation)
+
+  # TODO: The following code is in master, and needs to be replaced with the above code:
+  # FT = eltype(state)
+  # z = altitude(m.orientation, aux)
+  # coeff = FT(0)
+  # if z >= s.zsponge
+  #   coeff_top = s.c_sponge * (sinpi(FT(1/2)*(z - s.zsponge)/(s.zmax-s.zsponge)))^FT(4)
+  #   coeff = min(coeff_top, 1.0)
+  # end
+  # source.ρu -= state.ρu * coeff
+
 end