--- conflicted
+++ resolved
@@ -25,12 +25,8 @@
 struct Subsidence <: Source
 end
 function atmos_source!(::Subsidence, m::AtmosModel, source::Vars, state::Vars, aux::Vars, t::Real)
-<<<<<<< HEAD
-  source.ρu -= state.ρu * m.radiation.D_subsidence .* SVector{3,eltype(state)}(0,0,1)
-=======
   n = aux.orientation.∇Φ ./ norm(aux.orientation.∇Φ)
   source.ρu -= m.radiation.D_subsidence * dot(state.ρu, n) * n
->>>>>>> cacf2c6f
 end
 
 struct Coriolis <: Source
